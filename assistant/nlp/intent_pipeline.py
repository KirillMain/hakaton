--- conflicted
+++ resolved
@@ -371,11 +371,7 @@
     text: str, model_dir: str, profile: Optional[Dict[str, Any]] = None
 ) -> Dict[str, Any]:
     user_text = text
-<<<<<<< HEAD
-
-=======
     text = correct_and_detect(text)["corrected"]
->>>>>>> cdcdcab7
     bundle = load_bundle(model_dir)
     entities = extract_entities(text)
 
